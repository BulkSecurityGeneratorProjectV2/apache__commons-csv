--- conflicted
+++ resolved
@@ -242,7 +242,7 @@
      * @see Predefined#Default
      */
     public static final CSVFormat DEFAULT = new CSVFormat(COMMA, DOUBLE_QUOTE_CHAR, null, null, null, false, true, CRLF,
-            null, null, null, false, false, false, false, false, false);
+            null, null, null, false, false, false, false, false, false, false);
 
     /**
      * Excel file format (using a comma as the value delimiter). Note that the actual value delimiter used by Excel is
@@ -537,7 +537,7 @@
      */
     public static CSVFormat newFormat(final char delimiter) {
         return new CSVFormat(delimiter, null, null, null, null, false, false, null, null, null, null, false, false,
-                false, false, false, false);
+                false, false, false, false, false);
     }
 
     /**
@@ -623,28 +623,19 @@
      *            TODO
      * @param trailingDelimiter
      *            TODO
-<<<<<<< HEAD
      * @param mutableRecords TODO
-=======
      * @param autoFlush
->>>>>>> eede739d
+     * 	TODO
+     * 
      * @throws IllegalArgumentException
      *             if the delimiter is a line break character
      */
     private CSVFormat(final char delimiter, final Character quoteChar, final QuoteMode quoteMode,
-<<<<<<< HEAD
             final Character commentStart, final Character escape, final boolean ignoreSurroundingSpaces,
             final boolean ignoreEmptyLines, final String recordSeparator, final String nullString,
             final Object[] headerComments, final String[] header, final boolean skipHeaderRecord,
             final boolean allowMissingColumnNames, final boolean ignoreHeaderCase, final boolean trim,
-            final boolean trailingDelimiter, boolean mutableRecords) {
-=======
-                      final Character commentStart, final Character escape, final boolean ignoreSurroundingSpaces,
-                      final boolean ignoreEmptyLines, final String recordSeparator, final String nullString,
-                      final Object[] headerComments, final String[] header, final boolean skipHeaderRecord,
-                      final boolean allowMissingColumnNames, final boolean ignoreHeaderCase, final boolean trim,
-                      final boolean trailingDelimiter, final boolean autoFlush) {
->>>>>>> eede739d
+            final boolean trailingDelimiter, final boolean autoFlush, final boolean mutableRecords) {
         this.delimiter = delimiter;
         this.quoteCharacter = quoteChar;
         this.quoteMode = quoteMode;
@@ -661,11 +652,8 @@
         this.ignoreHeaderCase = ignoreHeaderCase;
         this.trailingDelimiter = trailingDelimiter;
         this.trim = trim;
-<<<<<<< HEAD
         this.mutableRecords = mutableRecords;
-=======
         this.autoFlush = autoFlush;
->>>>>>> eede739d
         validate();
     }
 
@@ -1464,10 +1452,7 @@
     public CSVFormat withAllowMissingColumnNames(final boolean allowMissingColumnNames) {
         return new CSVFormat(delimiter, quoteCharacter, quoteMode, commentMarker, escapeCharacter,
                 ignoreSurroundingSpaces, ignoreEmptyLines, recordSeparator, nullString, headerComments, header,
-<<<<<<< HEAD
-                skipHeaderRecord, allowMissingColumnNames, ignoreHeaderCase, trim, trailingDelimiter, mutableRecords);
-=======
-                skipHeaderRecord, allowMissingColumnNames, ignoreHeaderCase, trim, trailingDelimiter, autoFlush);
+                skipHeaderRecord, allowMissingColumnNames, ignoreHeaderCase, trim, trailingDelimiter, autoFlush, mutableRecords);
     }
 
     /**
@@ -1482,8 +1467,7 @@
     public CSVFormat withAutoFlush(final boolean autoFlush) {
         return new CSVFormat(delimiter, quoteCharacter, quoteMode, commentMarker, escapeCharacter,
             ignoreSurroundingSpaces, ignoreEmptyLines, recordSeparator, nullString, headerComments, header,
-            skipHeaderRecord, allowMissingColumnNames, ignoreHeaderCase, trim, trailingDelimiter, autoFlush);
->>>>>>> eede739d
+            skipHeaderRecord, allowMissingColumnNames, ignoreHeaderCase, trim, trailingDelimiter, autoFlush, mutableRecords);
     }
 
     /**
@@ -1518,11 +1502,7 @@
         }
         return new CSVFormat(delimiter, quoteCharacter, quoteMode, commentMarker, escapeCharacter,
                 ignoreSurroundingSpaces, ignoreEmptyLines, recordSeparator, nullString, headerComments, header,
-<<<<<<< HEAD
-                skipHeaderRecord, allowMissingColumnNames, ignoreHeaderCase, trim, trailingDelimiter, mutableRecords);
-=======
-                skipHeaderRecord, allowMissingColumnNames, ignoreHeaderCase, trim, trailingDelimiter, autoFlush);
->>>>>>> eede739d
+                skipHeaderRecord, allowMissingColumnNames, ignoreHeaderCase, trim, trailingDelimiter, autoFlush, mutableRecords);
     }
 
     /**
@@ -1540,11 +1520,7 @@
         }
         return new CSVFormat(delimiter, quoteCharacter, quoteMode, commentMarker, escapeCharacter,
                 ignoreSurroundingSpaces, ignoreEmptyLines, recordSeparator, nullString, headerComments, header,
-<<<<<<< HEAD
-                skipHeaderRecord, allowMissingColumnNames, ignoreHeaderCase, trim, trailingDelimiter, mutableRecords);
-=======
-                skipHeaderRecord, allowMissingColumnNames, ignoreHeaderCase, trim, trailingDelimiter, autoFlush);
->>>>>>> eede739d
+                skipHeaderRecord, allowMissingColumnNames, ignoreHeaderCase, trim, trailingDelimiter, autoFlush, mutableRecords);
     }
 
     /**
@@ -1575,11 +1551,7 @@
         }
         return new CSVFormat(delimiter, quoteCharacter, quoteMode, commentMarker, escape, ignoreSurroundingSpaces,
                 ignoreEmptyLines, recordSeparator, nullString, headerComments, header, skipHeaderRecord,
-<<<<<<< HEAD
-                allowMissingColumnNames, ignoreHeaderCase, trim, trailingDelimiter, mutableRecords);
-=======
-                allowMissingColumnNames, ignoreHeaderCase, trim, trailingDelimiter, autoFlush);
->>>>>>> eede739d
+                allowMissingColumnNames, ignoreHeaderCase, trim, trailingDelimiter, autoFlush, mutableRecords);
     }
 
     /**
@@ -1734,11 +1706,7 @@
     public CSVFormat withHeader(final String... header) {
         return new CSVFormat(delimiter, quoteCharacter, quoteMode, commentMarker, escapeCharacter,
                 ignoreSurroundingSpaces, ignoreEmptyLines, recordSeparator, nullString, headerComments, header,
-<<<<<<< HEAD
-                skipHeaderRecord, allowMissingColumnNames, ignoreHeaderCase, trim, trailingDelimiter, mutableRecords);
-=======
-                skipHeaderRecord, allowMissingColumnNames, ignoreHeaderCase, trim, trailingDelimiter, autoFlush);
->>>>>>> eede739d
+                skipHeaderRecord, allowMissingColumnNames, ignoreHeaderCase, trim, trailingDelimiter, autoFlush, mutableRecords);
     }
 
     /**
@@ -1759,11 +1727,7 @@
     public CSVFormat withHeaderComments(final Object... headerComments) {
         return new CSVFormat(delimiter, quoteCharacter, quoteMode, commentMarker, escapeCharacter,
                 ignoreSurroundingSpaces, ignoreEmptyLines, recordSeparator, nullString, headerComments, header,
-<<<<<<< HEAD
-                skipHeaderRecord, allowMissingColumnNames, ignoreHeaderCase, trim, trailingDelimiter, mutableRecords);
-=======
-                skipHeaderRecord, allowMissingColumnNames, ignoreHeaderCase, trim, trailingDelimiter, autoFlush);
->>>>>>> eede739d
+                skipHeaderRecord, allowMissingColumnNames, ignoreHeaderCase, trim, trailingDelimiter, autoFlush, mutableRecords);
     }
 
     /**
@@ -1788,11 +1752,7 @@
     public CSVFormat withIgnoreEmptyLines(final boolean ignoreEmptyLines) {
         return new CSVFormat(delimiter, quoteCharacter, quoteMode, commentMarker, escapeCharacter,
                 ignoreSurroundingSpaces, ignoreEmptyLines, recordSeparator, nullString, headerComments, header,
-<<<<<<< HEAD
-                skipHeaderRecord, allowMissingColumnNames, ignoreHeaderCase, trim, trailingDelimiter, mutableRecords);
-=======
-                skipHeaderRecord, allowMissingColumnNames, ignoreHeaderCase, trim, trailingDelimiter, autoFlush);
->>>>>>> eede739d
+                skipHeaderRecord, allowMissingColumnNames, ignoreHeaderCase, trim, trailingDelimiter, autoFlush, mutableRecords);
     }
 
     /**
@@ -1818,11 +1778,7 @@
     public CSVFormat withIgnoreHeaderCase(final boolean ignoreHeaderCase) {
         return new CSVFormat(delimiter, quoteCharacter, quoteMode, commentMarker, escapeCharacter,
                 ignoreSurroundingSpaces, ignoreEmptyLines, recordSeparator, nullString, headerComments, header,
-<<<<<<< HEAD
-                skipHeaderRecord, allowMissingColumnNames, ignoreHeaderCase, trim, trailingDelimiter, mutableRecords);
-=======
-                skipHeaderRecord, allowMissingColumnNames, ignoreHeaderCase, trim, trailingDelimiter, autoFlush);
->>>>>>> eede739d
+                skipHeaderRecord, allowMissingColumnNames, ignoreHeaderCase, trim, trailingDelimiter, autoFlush, mutableRecords);
     }
 
     /**
@@ -1847,8 +1803,7 @@
     public CSVFormat withIgnoreSurroundingSpaces(final boolean ignoreSurroundingSpaces) {
         return new CSVFormat(delimiter, quoteCharacter, quoteMode, commentMarker, escapeCharacter,
                 ignoreSurroundingSpaces, ignoreEmptyLines, recordSeparator, nullString, headerComments, header,
-<<<<<<< HEAD
-                skipHeaderRecord, allowMissingColumnNames, ignoreHeaderCase, trim, trailingDelimiter, mutableRecords);
+                skipHeaderRecord, allowMissingColumnNames, ignoreHeaderCase, trim, trailingDelimiter, autoFlush, mutableRecords);
     }
 
     /**
@@ -1866,10 +1821,7 @@
     public CSVFormat withMutableRecords(final boolean mutableRecords) {
         return new CSVFormat(delimiter, quoteCharacter, quoteMode, commentMarker, escapeCharacter,
                 ignoreSurroundingSpaces, ignoreEmptyLines, recordSeparator, nullString, headerComments, header,
-                skipHeaderRecord, allowMissingColumnNames, ignoreHeaderCase, trim, trailingDelimiter, mutableRecords);
-=======
-                skipHeaderRecord, allowMissingColumnNames, ignoreHeaderCase, trim, trailingDelimiter, autoFlush);
->>>>>>> eede739d
+                skipHeaderRecord, allowMissingColumnNames, ignoreHeaderCase, trim, trailingDelimiter, autoFlush, mutableRecords);
     }
 
     /**
@@ -1888,11 +1840,7 @@
     public CSVFormat withNullString(final String nullString) {
         return new CSVFormat(delimiter, quoteCharacter, quoteMode, commentMarker, escapeCharacter,
                 ignoreSurroundingSpaces, ignoreEmptyLines, recordSeparator, nullString, headerComments, header,
-<<<<<<< HEAD
-                skipHeaderRecord, allowMissingColumnNames, ignoreHeaderCase, trim, trailingDelimiter, mutableRecords);
-=======
-                skipHeaderRecord, allowMissingColumnNames, ignoreHeaderCase, trim, trailingDelimiter, autoFlush);
->>>>>>> eede739d
+                skipHeaderRecord, allowMissingColumnNames, ignoreHeaderCase, trim, trailingDelimiter, autoFlush, mutableRecords);
     }
 
     /**
@@ -1923,11 +1871,7 @@
         }
         return new CSVFormat(delimiter, quoteChar, quoteMode, commentMarker, escapeCharacter, ignoreSurroundingSpaces,
                 ignoreEmptyLines, recordSeparator, nullString, headerComments, header, skipHeaderRecord,
-<<<<<<< HEAD
-                allowMissingColumnNames, ignoreHeaderCase, trim, trailingDelimiter, mutableRecords);
-=======
-                allowMissingColumnNames, ignoreHeaderCase, trim, trailingDelimiter, autoFlush);
->>>>>>> eede739d
+                allowMissingColumnNames, ignoreHeaderCase, trim, trailingDelimiter, autoFlush, mutableRecords);
     }
 
     /**
@@ -1941,11 +1885,7 @@
     public CSVFormat withQuoteMode(final QuoteMode quoteModePolicy) {
         return new CSVFormat(delimiter, quoteCharacter, quoteModePolicy, commentMarker, escapeCharacter,
                 ignoreSurroundingSpaces, ignoreEmptyLines, recordSeparator, nullString, headerComments, header,
-<<<<<<< HEAD
-                skipHeaderRecord, allowMissingColumnNames, ignoreHeaderCase, trim, trailingDelimiter, mutableRecords);
-=======
-                skipHeaderRecord, allowMissingColumnNames, ignoreHeaderCase, trim, trailingDelimiter, autoFlush);
->>>>>>> eede739d
+                skipHeaderRecord, allowMissingColumnNames, ignoreHeaderCase, trim, trailingDelimiter, autoFlush, mutableRecords);
     }
 
     /**
@@ -1983,11 +1923,7 @@
     public CSVFormat withRecordSeparator(final String recordSeparator) {
         return new CSVFormat(delimiter, quoteCharacter, quoteMode, commentMarker, escapeCharacter,
                 ignoreSurroundingSpaces, ignoreEmptyLines, recordSeparator, nullString, headerComments, header,
-<<<<<<< HEAD
-                skipHeaderRecord, allowMissingColumnNames, ignoreHeaderCase, trim, trailingDelimiter, mutableRecords);
-=======
-                skipHeaderRecord, allowMissingColumnNames, ignoreHeaderCase, trim, trailingDelimiter, autoFlush);
->>>>>>> eede739d
+                skipHeaderRecord, allowMissingColumnNames, ignoreHeaderCase, trim, trailingDelimiter, autoFlush, mutableRecords);
     }
 
     /**
@@ -2014,10 +1950,7 @@
     public CSVFormat withSkipHeaderRecord(final boolean skipHeaderRecord) {
         return new CSVFormat(delimiter, quoteCharacter, quoteMode, commentMarker, escapeCharacter,
                 ignoreSurroundingSpaces, ignoreEmptyLines, recordSeparator, nullString, headerComments, header,
-<<<<<<< HEAD
-                skipHeaderRecord, allowMissingColumnNames, ignoreHeaderCase, trim, trailingDelimiter, mutableRecords);
-=======
-                skipHeaderRecord, allowMissingColumnNames, ignoreHeaderCase, trim, trailingDelimiter, autoFlush);
+                skipHeaderRecord, allowMissingColumnNames, ignoreHeaderCase, trim, trailingDelimiter, autoFlush, mutableRecords);
     }
 
     /**
@@ -2029,12 +1962,11 @@
      * only works for inputs with '\n', '\r' and "\r\n"
      * </p>
      *
-     * @return A new CSVFormat that is equal to this but with the operating system's line separator stringr
+     * @return A new CSVFormat that is equal to this but with the operating system's line separator string
      * @since 1.6
      */
     public CSVFormat withSystemRecordSeparator() {
         return withRecordSeparator(System.getProperty("line.separator"));
->>>>>>> eede739d
     }
 
     /**
@@ -2059,11 +1991,7 @@
     public CSVFormat withTrailingDelimiter(final boolean trailingDelimiter) {
         return new CSVFormat(delimiter, quoteCharacter, quoteMode, commentMarker, escapeCharacter,
                 ignoreSurroundingSpaces, ignoreEmptyLines, recordSeparator, nullString, headerComments, header,
-<<<<<<< HEAD
-                skipHeaderRecord, allowMissingColumnNames, ignoreHeaderCase, trim, trailingDelimiter, mutableRecords);
-=======
-                skipHeaderRecord, allowMissingColumnNames, ignoreHeaderCase, trim, trailingDelimiter, autoFlush);
->>>>>>> eede739d
+                skipHeaderRecord, allowMissingColumnNames, ignoreHeaderCase, trim, trailingDelimiter, autoFlush, mutableRecords);
     }
 
     /**
@@ -2088,11 +2016,7 @@
     public CSVFormat withTrim(final boolean trim) {
         return new CSVFormat(delimiter, quoteCharacter, quoteMode, commentMarker, escapeCharacter,
                 ignoreSurroundingSpaces, ignoreEmptyLines, recordSeparator, nullString, headerComments, header,
-<<<<<<< HEAD
-                skipHeaderRecord, allowMissingColumnNames, ignoreHeaderCase, trim, trailingDelimiter, mutableRecords);
-=======
-                skipHeaderRecord, allowMissingColumnNames, ignoreHeaderCase, trim, trailingDelimiter, autoFlush);
->>>>>>> eede739d
+                skipHeaderRecord, allowMissingColumnNames, ignoreHeaderCase, trim, trailingDelimiter, autoFlush, mutableRecords);
     }
 
 }